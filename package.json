{
  "name": "@xwp/site-counts",
  "version": "1.0.0",
  "private": true,
  "description": "Post and taxonomy counts for your WordPress site.",
  "author": "XWP",
  "license": "GPL-2.0-or-later",
  "bugs": {
    "url": "https://github.com/xwp/site-counts/issues"
  },
  "homepage": "https://github.com/xwp/site-counts#readme",
  "repository": {
    "type": "git",
    "url": "git+https://github.com/xwp/site-counts.git"
  },
  "engines": {
    "node": "14",
    "npm": ">=6.9"
  },
  "scripts": {
    "postinstall": "composer install",
    "dev": "wp-scripts start",
    "build": "wp-scripts build",
    "lint": "npm-run-all --parallel lint:*",
    "lint:js": "wp-scripts lint-js js/src",
    "lint:php": "composer lint",
    "packages-update": "wp-scripts packages-update",
    "test": "npm-run-all --parallel test:js test:php",
    "test:coverage": "npm-run-all --parallel test:js:coverage test:php:coverage",
    "test:js": "wp-scripts test-unit-js",
    "test:js:coverage": "wp-scripts test-unit-js --coverage --coverageDirectory=tests/coverage/js",
    "test:php": "composer test -- --no-coverage",
    "test:php:coverage": "composer test"
  },
  "devDependencies": {
<<<<<<< HEAD
    "@testing-library/jest-dom": "5.14.1",
    "@testing-library/react": "12.0.0",
    "@wordpress/block-editor": "6.1.13",
    "@wordpress/blocks": "9.1.5",
    "@wordpress/eslint-plugin": "9.0.6",
    "@wordpress/scripts": "16.1.4",
    "@wordpress/server-side-render": "2.1.11",
=======
    "@testing-library/jest-dom": "5.16.1",
    "@testing-library/react": "12.1.2",
    "@wordpress/eslint-plugin": "9.3.0",
    "@wordpress/scripts": "19.2.3",
    "acorn": "8.7.0",
>>>>>>> 37c0fc04
    "npm-run-all": "4.1.5",
    "prettier": "2.5.1",
    "typescript": "4.5.4"
  },
  "dependencies": {
    "@wordpress/block-editor": "8.0.13",
    "@wordpress/blocks": "11.1.5",
    "@wordpress/i18n": "4.2.4",
    "@wordpress/server-side-render": "3.0.17",
    "react": "16.14.0",
    "react-dom": "16.14.0"
  }
}<|MERGE_RESOLUTION|>--- conflicted
+++ resolved
@@ -33,21 +33,11 @@
     "test:php:coverage": "composer test"
   },
   "devDependencies": {
-<<<<<<< HEAD
-    "@testing-library/jest-dom": "5.14.1",
-    "@testing-library/react": "12.0.0",
-    "@wordpress/block-editor": "6.1.13",
-    "@wordpress/blocks": "9.1.5",
-    "@wordpress/eslint-plugin": "9.0.6",
-    "@wordpress/scripts": "16.1.4",
-    "@wordpress/server-side-render": "2.1.11",
-=======
     "@testing-library/jest-dom": "5.16.1",
     "@testing-library/react": "12.1.2",
     "@wordpress/eslint-plugin": "9.3.0",
     "@wordpress/scripts": "19.2.3",
     "acorn": "8.7.0",
->>>>>>> 37c0fc04
     "npm-run-all": "4.1.5",
     "prettier": "2.5.1",
     "typescript": "4.5.4"
